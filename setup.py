--- conflicted
+++ resolved
@@ -30,11 +30,7 @@
                       "torch", "torchvision", "tqdm", "scikit-image", 
                       "networkx", "defusedxml"],
     # *strongly* suggested for sharing
-<<<<<<< HEAD
-    version="0.0.2.4",
-=======
     version=get_version("sak/__init__.py"),
->>>>>>> 6636c6bf
     # The license can be anything you like
     classifiers=[
         "Programming Language :: Python :: 3",
